--- conflicted
+++ resolved
@@ -99,26 +99,14 @@
         """
         self.stories = None
         self.options = base.Options(config_options, self)
-<<<<<<< HEAD
-
         self.unit_conversion_factors = base.parse_units(self.options.units_file)
 
         self.log = self.options.log
-
-=======
-        self.unit_conversion_factors = base.parse_units(self.options.units_file)
-
-        self.log = self.options.log
->>>>>>> 032ad927
         self.log.msg(
             f'pelicun {pelicun_version} | \n',
             prepend_timestamp=False,
             prepend_blank_space=False,
         )
-<<<<<<< HEAD
-
-=======
->>>>>>> 032ad927
         self.log.print_system_info()
         self.log.div()
         self.log.msg('Assessment Started')
@@ -167,8 +155,6 @@
             The DataFrame containing the data loaded from the
             specified CSV file.
         """
-<<<<<<< HEAD
-=======
 
         # <backwards compatibility>
         if 'fragility_DB' in data_name:
@@ -186,7 +172,6 @@
                 'Please use `loss_repair_DB` instead.'
             )
 
->>>>>>> 032ad927
         data_path = f'{base.pelicun_path}/resources/SimCenterDBDL/{data_name}.csv'
 
         return file_io.load_data(
