# -*- coding: utf-8 -*-
#
# Copyright (c) 2018 Leland Stanford Junior University
# Copyright (c) 2018 The Regents of the University of California
#
# This file is part of pelicun.
#
# Redistribution and use in source and binary forms, with or without
# modification, are permitted provided that the following conditions are met:
#
# 1. Redistributions of source code must retain the above copyright notice,
# this list of conditions and the following disclaimer.
#
# 2. Redistributions in binary form must reproduce the above copyright notice,
# this list of conditions and the following disclaimer in the documentation
# and/or other materials provided with the distribution.
#
# 3. Neither the name of the copyright holder nor the names of its contributors
# may be used to endorse or promote products derived from this software without
# specific prior written permission.
#
# THIS SOFTWARE IS PROVIDED BY THE COPYRIGHT HOLDERS AND CONTRIBUTORS "AS IS"
# AND ANY EXPRESS OR IMPLIED WARRANTIES, INCLUDING, BUT NOT LIMITED TO, THE
# IMPLIED WARRANTIES OF MERCHANTABILITY AND FITNESS FOR A PARTICULAR PURPOSE
# ARE DISCLAIMED. IN NO EVENT SHALL THE COPYRIGHT HOLDER OR CONTRIBUTORS BE
# LIABLE FOR ANY DIRECT, INDIRECT, INCIDENTAL, SPECIAL, EXEMPLARY, OR
# CONSEQUENTIAL DAMAGES (INCLUDING, BUT NOT LIMITED TO, PROCUREMENT OF
# SUBSTITUTE GOODS OR SERVICES; LOSS OF USE, DATA, OR PROFITS; OR BUSINESS
# INTERRUPTION) HOWEVER CAUSED AND ON ANY THEORY OF LIABILITY, WHETHER IN
# CONTRACT, STRICT LIABILITY, OR TORT (INCLUDING NEGLIGENCE OR OTHERWISE)
# ARISING IN ANY WAY OUT OF THE USE OF THIS SOFTWARE, EVEN IF ADVISED OF THE
# POSSIBILITY OF SUCH DAMAGE.
#
# You should have received a copy of the BSD 3-Clause License along with
# pelicun. If not, see <http://www.opensource.org/licenses/>.
#
# Contributors:
# Adam Zsarnóczay

import pandas as pd
import sys
import argparse
from pathlib import Path


def convert_HDF(HDF_path):
    HDF_ext = HDF_path.split('.')[-1]
    CSV_base = HDF_path[: -len(HDF_ext) - 1]

    HDF_path = Path(HDF_path).resolve()

    store = pd.HDFStore(HDF_path)

    for key in store.keys():
<<<<<<< HEAD
        store[key].to_csv(f'{CSV_base}_{key[1:].replace("/","_")}.csv')
=======

        store[key].to_csv(f'{CSV_base}_{key[1:].replace("/", "_")}.csv')
>>>>>>> 032ad927

    store.close()


if __name__ == '__main__':
    args = sys.argv[1:]

    parser = argparse.ArgumentParser()
    parser.add_argument('HDF_path')

    args = parser.parse_args(args)

    convert_HDF(args.HDF_path)<|MERGE_RESOLUTION|>--- conflicted
+++ resolved
@@ -52,12 +52,8 @@
     store = pd.HDFStore(HDF_path)
 
     for key in store.keys():
-<<<<<<< HEAD
-        store[key].to_csv(f'{CSV_base}_{key[1:].replace("/","_")}.csv')
-=======
 
         store[key].to_csv(f'{CSV_base}_{key[1:].replace("/", "_")}.csv')
->>>>>>> 032ad927
 
     store.close()
 
