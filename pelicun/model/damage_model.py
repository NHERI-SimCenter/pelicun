#
# Copyright (c) 2018 Leland Stanford Junior University
# Copyright (c) 2018 The Regents of the University of California
#
# This file is part of pelicun.
#
# Redistribution and use in source and binary forms, with or without
# modification, are permitted provided that the following conditions are met:
#
# 1. Redistributions of source code must retain the above copyright notice,
# this list of conditions and the following disclaimer.
#
# 2. Redistributions in binary form must reproduce the above copyright notice,
# this list of conditions and the following disclaimer in the documentation
# and/or other materials provided with the distribution.
#
# 3. Neither the name of the copyright holder nor the names of its contributors
# may be used to endorse or promote products derived from this software without
# specific prior written permission.
#
# THIS SOFTWARE IS PROVIDED BY THE COPYRIGHT HOLDERS AND CONTRIBUTORS "AS IS"
# AND ANY EXPRESS OR IMPLIED WARRANTIES, INCLUDING, BUT NOT LIMITED TO, THE
# IMPLIED WARRANTIES OF MERCHANTABILITY AND FITNESS FOR A PARTICULAR PURPOSE
# ARE DISCLAIMED. IN NO EVENT SHALL THE COPYRIGHT HOLDER OR CONTRIBUTORS BE
# LIABLE FOR ANY DIRECT, INDIRECT, INCIDENTAL, SPECIAL, EXEMPLARY, OR
# CONSEQUENTIAL DAMAGES (INCLUDING, BUT NOT LIMITED TO, PROCUREMENT OF
# SUBSTITUTE GOODS OR SERVICES; LOSS OF USE, DATA, OR PROFITS; OR BUSINESS
# INTERRUPTION) HOWEVER CAUSED AND ON ANY THEORY OF LIABILITY, WHETHER IN
# CONTRACT, STRICT LIABILITY, OR TORT (INCLUDING NEGLIGENCE OR OTHERWISE)
# ARISING IN ANY WAY OUT OF THE USE OF THIS SOFTWARE, EVEN IF ADVISED OF THE
# POSSIBILITY OF SUCH DAMAGE.
#
# You should have received a copy of the BSD 3-Clause License along with
# pelicun. If not, see <http://www.opensource.org/licenses/>.
#
# Contributors:
# Adam Zsarnóczay
# John Vouvakis Manousakis


"""DamageModel object and methods."""

from __future__ import annotations

from collections import defaultdict
from functools import partial
from pathlib import Path
from typing import TYPE_CHECKING

import numpy as np
import pandas as pd

from pelicun import base, file_io, uq
from pelicun.model.demand_model import (
    _assemble_required_demand_data,
    _get_required_demand_type,
    _verify_edps_available,
)
from pelicun.model.pelicun_model import PelicunModel

if TYPE_CHECKING:
    from pelicun.assessment import AssessmentBase
    from pelicun.uq import RandomVariableRegistry

idx = base.idx


class DamageModel(PelicunModel):
    """Manages damage information used in assessments."""

    __slots__ = ['ds_model', 'missing_components']

    def __init__(self, assessment: AssessmentBase) -> None:
        """
        Initialize a Damage model.

        Parameters
        ----------
        assessment: AssessmentBase
            The parent assessment object.

        """
        super().__init__(assessment)

        self.ds_model: DamageModel_DS = DamageModel_DS(assessment)
        self.missing_components: list[str] = []

    @property
    def _damage_models(self) -> tuple[DamageModel_DS]:
        """
        Points to the damage model objects included in DamageModel.

        Returns
        -------
        tuple
            A tuple containing the damage models.

        """
        return (self.ds_model,)

    def load_damage_model(
        self, data_paths: list[str | pd.DataFrame], *, warn_missing: bool = False
    ) -> None:
        """<backwards compatibility>."""
        self.log.warning(
            '`load_damage_model` is deprecated and will be '
            'dropped in future versions of pelicun. '
            'Please use `load_model_parameters` instead, '
            'like so: \n`cmp_set = set({your_assessment_obj}.'
            'asset.'
            'list_unique_component_ids())`, '
            'and then \n`{your_assessment_obj}.damage.'
            'load_model_parameters(data_paths, cmp_set)`.'
        )
        cmp_set = set(self._asmnt.asset.list_unique_component_ids())
        self.load_model_parameters(data_paths, cmp_set, warn_missing=warn_missing)

    @property
    def sample(self) -> pd.DataFrame:
        """
        <backwards compatibility>.

        Returns
        -------
        pd.DataFrame
            The damage sample of the `ds_model`.

        """
        self.log.warning(
            '`{damage model}.sample` is deprecated and will be '
            'dropped in future versions of pelicun. '
            'Please use `{damage model}.ds_model.sample` instead. '
            'Now returning `{damage model}.ds_model.sample`.'
        )
        assert self.ds_model.sample is not None
        return self.ds_model.sample

    def load_model_parameters(
        self,
        data_paths: list[str | pd.DataFrame],
        cmp_set: set[str],
        *,
        warn_missing: bool = False,
    ) -> None:
        """
        Load damage model parameters.

        Parameters
        ----------
        data_paths: list of (string | DataFrame)
            List of paths to data or files with damage model
            information. Default XY datasets can be accessed as
            PelicunDefault/XY. Order matters. Parameters defined in
            prior elements in the list take precedence over the same
            parameters in subsequent data paths. I.e., place the
            Default datasets in the back.
        cmp_set: set
            Set of component IDs that are present in the asset model.
            Damage parameters in the input files for components
            outside of that set are omitted for performance.
        warn_missing: bool
            Whether to check if there are components in the asset model
            that do not have specified damage parameters. Should be
            set to True if all components in the asset model are
            damage state-driven, or if only a damage estimation is
            performed, without a subsequent loss estimation.

        Raises
        ------
        ValueError
            If the method can't parse the damage parameters in the
            specified paths.

        """
        self.log.div()
        self.log.msg('Loading damage model...', prepend_timestamp=False)

        # <backwards compatibility>
        for i, path in enumerate(data_paths):
            if 'fragility_DB' in path:
                path = path.replace('fragility_DB', 'damage_DB')  # noqa: PLW2901
                self.log.warning(
                    '`fragility_DB` is deprecated and will '
                    'be dropped in future versions of pelicun. '
                    'Please use `damage_DB` instead.'
                )
                data_paths[i] = path

        # replace default flag with default data path
        data_paths = file_io.substitute_default_path(data_paths)

        #
        # load damage parameter data into the models
        #

        for data_path in data_paths:
            data = file_io.load_data(
                data_path, None, orientation=1, reindex=False, log=self._asmnt.log
            )
            # determine if the damage model parameters are for damage
            # states
            assert isinstance(data, pd.DataFrame)
            if _is_for_ds_model(data):
                self.ds_model.load_model_parameters(data)
            else:
                msg = f'Invalid damage model parameters: {data_path}'
                raise ValueError(msg)

        self.log.msg(
            'Damage model parameters loaded successfully.', prepend_timestamp=False
        )

        #
        # remove items
        #

        self.log.msg(
            'Removing unused damage model parameters.', prepend_timestamp=False
        )

        for damage_model in self._damage_models:
            # drop unused damage parameter definitions
            damage_model.drop_unused_damage_parameters(cmp_set)
            # remove components with incomplete damage parameters
            damage_model.remove_incomplete_components()

        #
        # convert units
        #

        self.log.msg(
            'Converting damage model parameter units.', prepend_timestamp=False
        )
        for damage_model in self._damage_models:
            damage_model.convert_damage_parameter_units()

        #
        # verify damage parameter availability
        #

        self.log.msg(
            'Checking damage model parameter '
            'availability for all components in the asset model.',
            prepend_timestamp=False,
        )
        missing_components = self._ensure_damage_parameter_availability(
            cmp_set, warn_missing=warn_missing
        )

        self.missing_components = missing_components

    def calculate(
        self,
        dmg_process: dict | None = None,
        block_batch_size: int = 1000,
        scaling_specification: dict | None = None,
    ) -> None:
        """
        Calculate the damage of each component block.

        Parameters
        ----------
        dmg_process: dict, optional
            Allows simulating damage processes, where damage to some
            component can alter the damage state of other components.
        block_batch_size: int
            Maximum number of components in each batch.
        scaling_specification: dict, optional
            A dictionary defining the shift in median.
            Example: {'CMP-1-1': '*1.2', 'CMP-1-2': '/1.4'}
            The keys are individual components that should be present
            in the `capacity_sample`.  The values should be strings
            containing an operation followed by the value formatted as
            a float.  The operation can be '+' for addition, '-' for
            subtraction, '*' for multiplication, and '/' for division.

        """
        self.log.div()
        self.log.msg('Calculating damages...')

        assert self._asmnt.asset.cmp_sample is not None
        assert self._asmnt.asset.cmp_marginal_params is not None
        self.log.msg(
            f'Number of Performance Groups in Asset Model:'
            f' {self._asmnt.asset.cmp_sample.shape[1]}',
            prepend_timestamp=False,
        )

        # Instantiate `component_blocks`
        if 'Blocks' in self._asmnt.asset.cmp_marginal_params.columns:
            # If a `Blocks` column is available, use `cmp_marginals`
            component_blocks = (
                self._asmnt.asset.cmp_marginal_params['Blocks']
                .to_frame()
                .astype('int64')
            )
        else:
            # Otherwise assume 1.00 for the number of blocks and
            # initialize `component_blocks` using the columns of `cmp_sample`.
            component_blocks = pd.DataFrame(
                np.ones(self._asmnt.asset.cmp_sample.shape[1]),
                index=self._asmnt.asset.cmp_sample.columns,
                columns=['Blocks'],
                dtype='int64',
            )

        # obtain damage states for applicable components
        assert self._asmnt.demand.sample is not None
        self.ds_model.obtain_ds_sample(
            demand_sample=self._asmnt.demand.sample,
            component_blocks=component_blocks,
            block_batch_size=block_batch_size,
            scaling_specification=scaling_specification,
            missing_components=self.missing_components,
            nondirectional_multipliers=self._asmnt.options.nondir_multi_dict,
        )

        # Apply the prescribed damage process, if any
        if dmg_process is not None:
            self.log.msg('Applying damage processes.')

            # Sort the damage processes tasks
            dmg_process = {key: dmg_process[key] for key in sorted(dmg_process)}

            # Perform damage tasks in the sorted order
            for task in dmg_process.items():
                self.ds_model.perform_dmg_task(task)

            self.log.msg(
                'Damage processes successfully applied.', prepend_timestamp=False
            )

        qnt_sample = self.ds_model.prepare_dmg_quantities(
            self._asmnt.asset.cmp_sample,
            self._asmnt.asset.cmp_marginal_params,
            dropzero=False,
        )

        # If requested, extend the quantity table with all possible DSs
        if self._asmnt.options.list_all_ds:
            qnt_sample = self.ds_model.complete_ds_cols(qnt_sample)

        self.ds_model.sample = qnt_sample

        self.log.msg('Damage calculation completed.', prepend_timestamp=False)

    def save_sample(
        self, filepath: str | None = None, *, save_units: bool = False
    ) -> pd.DataFrame | tuple[pd.DataFrame, pd.Series] | None:
        """
        Save or return the damage sample data.

        Saves the damage sample data to a CSV file or returns it
        directly with an option to include units.

        This function handles saving the sample data of damage
        assessments to a specified file path or, if no path is
        provided, returns the data as a DataFrame. The function can
        optionally include a row for unit information when returning
        data.

        Parameters
        ----------
        filepath: str, optional
            The path to the file where the damage sample should be
            saved. If not provided, the sample is not saved to disk
            but returned.
        save_units: bool, default: False
            Indicates whether to include a row with unit information
            in the returned DataFrame. This parameter is ignored if a
            file path is provided.

        Returns
        -------
        None or tuple
            If `filepath` is provided, the function returns None after
            saving the data.
            If no `filepath` is specified, returns:
            - DataFrame containing the damage sample.
            - Optionally, a Series containing the units for each
            column if `save_units` is True.

        """
        self.log.div()
        self.log.msg('Saving damage sample...')

        if self.ds_model.sample is None:
            return None

        cmp_units = self._asmnt.asset.cmp_units
        qnt_units = pd.Series(
            index=self.ds_model.sample.columns, name='Units', dtype='object'
        )
        assert cmp_units is not None
        for cmp in cmp_units.index:
            qnt_units.loc[cmp] = cmp_units.loc[cmp]

        res = file_io.save_to_csv(
            self.ds_model.sample,
            Path(filepath) if filepath is not None else None,
            units=qnt_units,
            unit_conversion_factors=self._asmnt.unit_conversion_factors,
            use_simpleindex=(filepath is not None),
            log=self._asmnt.log,
        )

        if filepath is not None:
            self.log.msg(
                'Damage sample successfully saved.', prepend_timestamp=False
            )
            return None

        # else:
        assert isinstance(res, pd.DataFrame)
        units = res.loc['Units']
        assert isinstance(units, pd.Series)
        res = res.drop('Units')
        res.index = res.index.astype('int64')
        res = res.astype(float)
        assert isinstance(res, pd.DataFrame)

        if save_units:
            return res, units

        return res

    def load_sample(self, filepath: str) -> None:
        """Load damage state sample data."""
        self.log.div()
        self.log.msg('Loading damage sample...')

        data = file_io.load_data(
            filepath, self._asmnt.unit_conversion_factors, log=self._asmnt.log
        )
        assert isinstance(data, pd.DataFrame)
        self.ds_model.sample = data

        # set the names of the columns
        self.ds_model.sample.columns.names = ['cmp', 'loc', 'dir', 'uid', 'ds']

        self.log.msg('Damage sample successfully loaded.', prepend_timestamp=False)

    def _ensure_damage_parameter_availability(
        self, cmp_set: set[str], *, warn_missing: bool
    ) -> list[str]:
        """
        Make sure that all components have damage parameters.

        Parameters
        ----------
        cmp_set: list
            List of component IDs in the asset model.
        warn_missing: bool
            Whether to issue a warning if missing components are found.

        Returns
        -------
        list
            List of component IDs with missing damage parameters.

        """
        available_components = self._get_component_id_set()

        missing_components = [
            component
            for component in cmp_set
            if component not in available_components
        ]

        if missing_components and warn_missing:
            self.log.warning(
                f'The damage model does not provide '
                f'damage information for the following component(s) '
                f'in the asset model: {missing_components}.'
            )

        return missing_components

    def _get_component_id_set(self) -> set[str]:
        """
        Get a set of components with available damage parameters.

        Returns
        -------
        set
          Set of components with available damage parameters.

        """
        cmp_list = []
        if self.ds_model.damage_params is not None:
            cmp_list.extend(self.ds_model.damage_params.index.to_list())
        return set(cmp_list)


class DamageModel_Base(PelicunModel):
    """Base class for damage models."""

    __slots__ = ['damage_params', 'sample']

    def __init__(self, assessment: AssessmentBase) -> None:
        """
        Initialize the object.

        Parameters
        ----------
        assessment: AssessmentBase
            Parent assessment object.

        """
        super().__init__(assessment)

        self.damage_params: pd.DataFrame | None = None
        self.sample: pd.DataFrame | None = None

    def load_model_parameters(self, data: pd.DataFrame) -> None:
        """
        Load model parameters from a DataFrame.

        Loads model parameters from a DataFrame, extending those
        already available. Parameters already defined take precedence,
        i.e. redefinitions of parameters are ignored.

        Parameters
        ----------
        data: DataFrame
            Data with damage model information.

        """
        if self.damage_params is not None:
            data = pd.concat((self.damage_params, data), axis=0)

        # drop redefinitions of components
        data = data.groupby(data.index).first()

        # TODO(AZ): load defaults for Demand-Offset and Demand-Directional

        self.damage_params = data

    def convert_damage_parameter_units(self) -> None:
        """Convert previously loaded damage parameters to base units."""
        if self.damage_params is None:
            return

        units = self.damage_params['Demand', 'Unit']
        self.damage_params = self.damage_params.drop(('Demand', 'Unit'), axis=1)
        for ls_i in self.damage_params.columns.unique(level=0):
            if ls_i.startswith('LS'):
                params = self.damage_params.loc[:, ls_i].copy()
                assert isinstance(params, pd.DataFrame)
                self.damage_params.loc[:, ls_i] = self._convert_marginal_params(
                    params, units
                ).to_numpy()

    def remove_incomplete_components(self) -> None:
        """
        Remove components with incompelte damage parameter info.

        Removes components that have incomplete damage model
        definitions from the damage model parameters.

        """
        if self.damage_params is None:
            return

        if ('Incomplete', '') not in self.damage_params.columns:
            return

        cmp_incomplete_idx = self.damage_params.loc[
            self.damage_params['Incomplete', ''] == 1
        ].index

        self.damage_params = self.damage_params.drop(cmp_incomplete_idx)

    def drop_unused_damage_parameters(self, cmp_set: set[str]) -> None:
        """
        Remove info for non existent components.

        Removes damage parameter definitions for component IDs not
        present in the given list.

        Parameters
        ----------
        cmp_set: set
            Set of component IDs to be preserved in the damage
            parameters.

        """
        if self.damage_params is None:
            return
        cmp_mask = self.damage_params.index.isin(cmp_set, level=0)
        self.damage_params = self.damage_params.iloc[cmp_mask, :]

    def _get_pg_batches(
        self,
        component_blocks: pd.DataFrame,
        block_batch_size: int,
        missing_components: list[str],
    ) -> pd.DataFrame:
        """
        Group performance groups into batches for efficiency.

        The method takes as input the block_batch_size, which
        specifies the maximum number of blocks per batch. The method
        first checks if performance groups have been defined in the
        cmp_marginal_params DataFrame, and if so, it uses the 'Blocks'
        column as the performance group information. If performance
        groups have not been defined in cmp_marginal_params, the
        method uses the cmp_sample DataFrame to define the performance
        groups, with each performance group having a single block.

        The method then checks if the performance groups are available
        in the damage parameters DataFrame, and removes any
        performance groups that are not found in the damage
        parameters. The method then groups the performance groups
        based on the locations and directions of the components, and
        calculates the cumulative sum of the blocks for each
        group. The method then divides the performance groups into
        batches of size specified by block_batch_size and assigns a
        batch number to each group. Finally, the method groups the
        performance groups by batch number, component, location, and
        direction, and returns a DataFrame that shows the number of
        blocks for each batch.

        Parameters
        ----------
        component_blocks: pd.DataFrame
            DataFrame containing a single column, `Blocks`, which lists
            the number of blocks for each (`cmp`-`loc`-`dir`-`uid`).
        block_batch_size: int
            Maximum number of components in each batch.
        missing_components: list[str]
            Set of component IDs for which damage parameters are
            unavailable. These components are ignored.

        Returns
        -------
        DataFrame
            A DataFrame indexed by batch number, component identifier,
            location, direction, and unique ID, with a column
            indicating the number of blocks assigned to each
            batch. This DataFrame facilitates the management and
            execution of damage assessment tasks by grouping
            components into manageable batches based on the specified
            block batch size.

        """
        # A warning has already been issued for components with
        # missing damage parameters (in
        # `DamageModel._ensure_damage_parameter_availability`).
        component_blocks = component_blocks.drop(pd.Index(missing_components))

        # It is safe to simply disregard components that are not
        # present in the `damage_params` of *this* model, and let them
        # be handled by another damage model.
        assert self.damage_params is not None
        available_components = self.damage_params.index.unique().to_list()
        component_blocks = component_blocks.loc[
            pd.IndexSlice[available_components, :, :, :], :
        ]

        # Sum up the number of blocks for each performance group
        component_blocks = component_blocks.groupby(
            ['loc', 'dir', 'cmp', 'uid']
        ).sum()
        component_blocks = component_blocks.sort_index(axis=0)

        # Calculate cumulative sum of blocks
        component_blocks['CBlocks'] = np.cumsum(
            component_blocks['Blocks'].to_numpy().astype(int)
        )
        component_blocks['Batch'] = 0

        # Group the performance groups into batches
        for batch_i in range(1, component_blocks.shape[0] + 1):
            # Find the mask for blocks that are less than the batch
            # size and greater than 0
            batch_mask = np.all(
                np.array(
                    [
                        component_blocks['CBlocks'] <= block_batch_size,
                        component_blocks['CBlocks'] > 0,
                    ]
                ),
                axis=0,
            )

            if np.sum(batch_mask) < 1:
                batch_mask = np.full(batch_mask.shape, fill_value=False)
                batch_mask[np.where(component_blocks['CBlocks'] > 0)[0][0]] = True

            component_blocks.loc[batch_mask, 'Batch'] = batch_i

            # Decrement the cumulative block count by the max count in
            # the current batch
            component_blocks['CBlocks'] -= component_blocks.loc[
                component_blocks['Batch'] == batch_i, 'CBlocks'
            ].max()

            # If the maximum cumulative block count is 0, exit the
            # loop
            if component_blocks['CBlocks'].max() == 0:
                break

        # Group the performance groups by batch, component, location,
        # and direction, and keep only the number of blocks for each
        # group
        component_blocks = (
            component_blocks.groupby(['Batch', 'cmp', 'loc', 'dir', 'uid'])
            .sum()
            .loc[:, 'Blocks']
            .to_frame()
        )
        return component_blocks.sort_index(
            level=['Batch', 'cmp', 'loc', 'dir', 'uid']
        )


class DamageModel_DS(DamageModel_Base):
    """Damage model for components that have discrete Damage States (DS)."""

    __slots__ = ['ds_sample']

    def __init__(self, assessment: AssessmentBase) -> None:
        """
        Initialize the object.

        Parameters
        ----------
        assessment: AssessmentBase
            Parent assessment object.

        """
        super().__init__(assessment)
        self.ds_sample: pd.DataFrame | None = None

    def probabilities(self) -> pd.DataFrame:
        """
        Return the probability of each observed damage state.

        Returns
        -------
        pd.DataFrame
            DataFrame with the probability of each damage state for
            each component block.

        """
        sample = self.ds_sample
        assert sample is not None

        probabilities = {}

        for col in sample.columns:
            values = sample[col]
            # skip NA cases that are the result of damage processes
            values = values[values != -1]
            if len(values) == 0:
                # can't determine without a sample
                probabilities[col] = np.nan
            else:
                vcounts = values.value_counts() / len(values)
                probabilities[col] = vcounts  # type: ignore

        return (
            pd.DataFrame(probabilities)
            .T.rename_axis(
                index=['cmp', 'loc', 'dir', 'uid', 'block'], columns='Damage State'
            )
            .sort_index(axis=1)
            .sort_index(axis=0)
        )

    def obtain_ds_sample(
        self,
        demand_sample: pd.DataFrame,
        component_blocks: pd.DataFrame,
        block_batch_size: int,
        scaling_specification: dict | None,
        missing_components: list[str],
        nondirectional_multipliers: dict[str, float],
    ) -> None:
        """Obtain the damage state of each performance group."""
        # Break up damage calculation and perform it by performance group.
        # Compared to the simultaneous calculation of all PGs, this approach
        # reduces demands on memory and increases the load on CPU. This leads
        # to a more balanced workload on most machines for typical problems.
        # It also allows for a straightforward extension with parallel
        # computing.

        sample_size = len(demand_sample)

        component_blocks = self._get_pg_batches(
            component_blocks, block_batch_size, missing_components
        )
        batches = component_blocks.index.get_level_values(0).unique()

        self.log.msg(
            f'Number of Component Blocks: {component_blocks["Blocks"].sum()}',
            prepend_timestamp=False,
        )

        self.log.msg(
            f'{len(batches)} batches of Performance Groups prepared '
            'for damage assessment',
            prepend_timestamp=False,
        )

        # for PG_i in self._asmnt.asset.cmp_sample.columns:
        ds_samples = []
        for pgb_i in batches:
            performance_group = component_blocks.loc[pgb_i]

            self.log.msg(
                f"Calculating damage states for PG batch {pgb_i} with "
                f"{int(performance_group['Blocks'].sum())} blocks"
            )

            # Generate an array with component capacities for each block and
            # generate a second array that assigns a specific damage state to
            # each component limit state. The latter is primarily needed to
            # handle limit states with multiple, mutually exclusive DS options
            capacity_sample, lsds_sample = self._generate_dmg_sample(
                sample_size, performance_group, scaling_specification
            )

            # Get the required demand types for the analysis
            if self._asmnt.log.verbose:
                self.log.msg(
                    'Collecting required demand information...',
                    prepend_timestamp=True,
                )
            demand_offset = self._asmnt.options.demand_offset
            assert self.damage_params is not None
            required_edps = _get_required_demand_type(
                self.damage_params, performance_group, demand_offset
            )

            available_edps = (
                pd.DataFrame(index=demand_sample.columns)
                .reset_index()
                .groupby(['type', 'loc'])['dir']
                .agg(lambda x: list(set(x)))
                .to_dict()
            )

            # Raise an error if demand sample is missing necessary entries.
            _verify_edps_available(available_edps, set(required_edps.keys()))

            # Create the demand vector
            if self._asmnt.log.verbose:
                self.log.msg(
                    'Assembling demand data for calculation...',
                    prepend_timestamp=True,
                )
            demand_dict = _assemble_required_demand_data(
                set(required_edps.keys()), nondirectional_multipliers, demand_sample
            )

            # Evaluate the Damage State of each Component Block
            ds_sample = self._evaluate_damage_state(
                demand_dict, required_edps, capacity_sample, lsds_sample
            )

            ds_samples.append(ds_sample)

        self.ds_sample = pd.concat(ds_samples, axis=1)

        self.log.msg('Damage state calculation successful.', prepend_timestamp=False)

    def _handle_operation(  # noqa: PLR6301
        self, initial_value: float, operation: str, other_value: float
    ) -> float:
        """
        Handle a capacity adjustment operation.

        This method is used in `_create_dmg_RVs` to apply capacity
        adjustment operations whenever required. It is defined as a
        safer alternative to directly using `eval`.

        Parameters
        ----------
        initial_value: float
            Value before operation
        operation: str
            Any of `+`, `-`, `*`, `/`
        other_value: float
            Value used to apply the operation

        Returns
        -------
        float
          The result of the operation

        Raises
        ------
        ValueError
            If the operation is invalid.

        """
        if operation == '+':
            return initial_value + other_value
        if operation == '-':
            return initial_value - other_value
        if operation == '*':
            return initial_value * other_value
        if operation == '/':
            return initial_value / other_value
        msg = f'Invalid operation: `{operation}`'
        raise ValueError(msg)

    def _handle_operation_list(
        self, initial_value: float, operations: list[tuple[str, float]]
    ) -> np.ndarray:
        """
        Apply one or more operations to an initial value and return the results.

        Parameters.
        ----------
        initial_value : float
            The initial value to which the operations will be applied.
        operations : list of tuple
            A list of operations where each operation is represented as a tuple.
            The first element of the tuple is a string representing the operation
            type, and the second element is a float representing the value to be
            used in the operation.

        Returns
        -------
        np.ndarray
            An array of results after applying each operation to the initial value.
        """
        if len(operations) == 1:
            return np.array(
                [
                    self._handle_operation(
                        initial_value, operations[0][0], operations[0][1]
                    )
                ]
            )
        new_values = [
            self._handle_operation(initial_value, operation[0], operation[1])
            for operation in operations
        ]
        return np.array(new_values)

    def _generate_dmg_sample(
        self,
        sample_size: int,
        pgb: pd.DataFrame,
        scaling_specification: dict | None = None,
    ) -> tuple[pd.DataFrame, pd.DataFrame]:
        """
        Generate the damage sample.

        Generates a damage sample by creating random variables (RVs)
        for capacities and limit-state-damage-states (lsds), and then
        sampling from these RVs. The sample size and performance group
        batches (PGB) are specified as inputs. The method returns the
        capacity sample and the lsds sample.

        Parameters
        ----------
        sample_size: int
            The number of realizations to generate.
        pgb: DataFrame
            A DataFrame that groups performance groups into batches
            for efficient damage assessment.
        scaling_specification: dict, optional
            A dictionary defining the shift in median.
            Example: {'CMP-1-1': '*1.2', 'CMP-1-2': '/1.4'}
            The keys are individual components that should be present
            in the `capacity_sample`.  The values should be strings
            containing an operation followed by the value formatted as
            a float.  The operation can be '+' for addition, '-' for
            subtraction, '*' for multiplication, and '/' for division.

        Returns
        -------
        capacity_sample: DataFrame
            A DataFrame that represents the capacity sample.
        lsds_sample: DataFrame
            A DataFrame that represents the .

        Raises
        ------
        ValueError
            If the damage parameters have not been specified.

        """
        # Check if damage model parameters have been specified
        if self.damage_params is None:
            msg = (
                'Damage model parameters have not been specified. '
                'Load parameters from the default damage model '
                'databases or provide your own damage model '
                'definitions before generating a sample.'
            )
            raise ValueError(msg)

        # Create capacity and LSD RVs for each performance group
        capacity_rvs, lsds_rvs = self._create_dmg_RVs(pgb, scaling_specification)

        if self._asmnt.log.verbose:
            self.log.msg('Sampling capacities...', prepend_timestamp=True)

        # Generate samples for capacity RVs
        assert self._asmnt.options.sampling_method is not None
        capacity_rvs.generate_sample(
            sample_size=sample_size, method=self._asmnt.options.sampling_method
        )

        # Generate samples for LSD RVs
        lsds_rvs.generate_sample(
            sample_size=sample_size, method=self._asmnt.options.sampling_method
        )

        if self._asmnt.log.verbose:
            self.log.msg('Raw samples are available', prepend_timestamp=True)

        # get the capacity and lsds samples
        capacity_sample = (
            pd.DataFrame(capacity_rvs.RV_sample)
            .sort_index(axis=0)
            .sort_index(axis=1)
        )
        capacity_sample_mi = base.convert_to_MultiIndex(capacity_sample, axis=1)[
            'FRG'
        ]
        assert isinstance(capacity_sample_mi, pd.DataFrame)
        capacity_sample = capacity_sample_mi
        capacity_sample.columns.names = ['cmp', 'loc', 'dir', 'uid', 'block', 'ls']

        lsds_sample = (
            pd.DataFrame(lsds_rvs.RV_sample)
            .sort_index(axis=0)
            .sort_index(axis=1)
            .astype(int)
        )
        lsds_sample_mi = base.convert_to_MultiIndex(lsds_sample, axis=1)['LSDS']
        assert isinstance(lsds_sample_mi, pd.DataFrame)
        lsds_sample = lsds_sample_mi
        lsds_sample.columns.names = ['cmp', 'loc', 'dir', 'uid', 'block', 'ls']

        if self._asmnt.log.verbose:
            self.log.msg(
                f'Successfully generated {sample_size} realizations.',
                prepend_timestamp=True,
            )

        return capacity_sample, lsds_sample

    def _evaluate_damage_state(
        self,
        demand_dict: dict[str, np.ndarray],
        required_edps: dict[str, list[tuple]],
        capacity_sample: pd.DataFrame,
        lsds_sample: pd.DataFrame,
    ) -> pd.DataFrame:
        """
        Use the demand and LS capacity sample to evaluate damage states.

        Parameters
        ----------
        demand_dict: dict
            Dictionary containing the demand of each demand type.
        required_edps: dict
            Dictionary containing the EDPs assigned to each demand
            type.
        capacity_sample: DataFrame
            Provides a sample of the capacity.
        lsds_sample: DataFrame
            Provides the mapping between limit states and damage
            states.

        Returns
        -------
        DataFrame
            Assigns a Damage State to each component block in the
            asset model.

        """
        if self._asmnt.log.verbose:
            self.log.msg('Evaluating damage states...', prepend_timestamp=True)

        # Create an empty DataFrame with columns and index taken from
        # the input capacity sample
        dmg_eval = pd.DataFrame(
            columns=capacity_sample.columns, index=capacity_sample.index
        )

        # Initialize an empty list to store demand data
        demand_df = []

        # For each demand type in the demand dictionary
        for demand_name, demand_vals in demand_dict.items():
            # Get the list of PGs assigned to this demand type
            pg_list = required_edps[demand_name]

            # Create a list of columns for the demand data
            # corresponding to each PG in the PG_list
            pg_cols = pd.concat(
                [dmg_eval.loc[:1, PG_i] for PG_i in pg_list],  # type: ignore
                axis=1,
                keys=pg_list,
            ).columns
            pg_cols.names = ['cmp', 'loc', 'dir', 'uid', 'block', 'ls']
            # Create a DataFrame with demand values repeated for the
            # number of PGs and assign the columns as PG_cols
            demand_df.append(
                pd.concat(
                    [pd.Series(demand_vals)] * len(pg_cols), axis=1, keys=pg_cols
                )
            )

        # Concatenate all demand DataFrames into a single DataFrame
        demand_df_concat = pd.concat(demand_df, axis=1)
        # Sort the columns of the demand DataFrame
        demand_df_concat = demand_df_concat.sort_index(axis=1)

        # Evaluate the damage exceedance by subtracting demand from
        # capacity and checking if the result is less than zero
        dmg_eval = (capacity_sample - demand_df_concat) < 0

        # Remove any columns with NaN values from the damage
        # exceedance DataFrame
        dmg_eval = dmg_eval.dropna(axis=1)

        # initialize the DataFrames that store the damage states and
        # quantities
        ds_sample = pd.DataFrame(
            0,  # fill value
            columns=capacity_sample.columns.droplevel('ls').unique(),
            index=capacity_sample.index,
            dtype='int64',
        )

        # get a list of limit state ids among all components in the damage model
        ls_list = dmg_eval.columns.get_level_values(5).unique()

        # for each consecutive limit state...
        for ls_id in ls_list:
            # get all cmp - loc - dir - block where this limit state occurs
            dmg_e_ls = dmg_eval.loc[
                :,  # type: ignore
                idx[:, :, :, :, :, ls_id],
            ].dropna(axis=1)

            # Get the damage states corresponding to this limit state in each
            # block
            # Note that limit states with a set of mutually exclusive damage
            # states options have their damage state picked here.
            lsds = lsds_sample.loc[:, dmg_e_ls.columns]  # type: ignore

            # Drop the limit state level from the columns to make the damage
            # exceedance DataFrame compatible with the other DataFrames in the
            # following steps
            dmg_e_ls.columns = dmg_e_ls.columns.droplevel(5)

            # Same thing for the lsds DataFrame
            lsds.columns = dmg_e_ls.columns

            # Update the damage state in the result with the values from the
            # lsds DF if the limit state was exceeded according to the
            # dmg_e_ls DF.
            # This one-liner updates the given Limit State exceedance in the
            # entire damage model. If subsequent Limit States are also exceeded,
            # those cells in the result matrix will get overwritten by higher
            # damage states.
            ds_sample.loc[:, dmg_e_ls.columns] = ds_sample.loc[
                :, dmg_e_ls.columns  # type: ignore
            ].mask(dmg_e_ls, lsds)

        return ds_sample

    def _create_dmg_RVs(  # noqa: N802, C901
        self, pgb: pd.DataFrame, scaling_specification: dict | None = None
    ) -> tuple[uq.RandomVariableRegistry, uq.RandomVariableRegistry]:
        """
        Create random variables for the damage calculation.

        The method initializes two random variable registries,
        capacity_RV_reg and lsds_RV_reg, and loops through each
        performance group in the input performance group batch (PGB)
        DataFrame. For each performance group, it retrieves the
        component sample and blocks and checks if the limit state is
        defined for the component. If the limit state is defined, the
        method gets the list of limit states and the parameters for
        each limit state. The method assigns correlation between limit
        state random variables, adds the limit state random variables
        to the capacity_RV_reg registry, and adds LSDS assignments to
        the lsds_RV_reg registry. After looping through all
        performance groups, the method returns the two registries.

        Parameters
        ----------
        pgb: DataFrame
            A DataFrame that groups performance groups into batches
            for efficient damage assessment.
        scaling_specification: dict, optional
                A dictionary defining the shift in median.
                Example: {'CMP-1-1': {'LS1':['*1.2'. '*0.8'], 'LS2':'*1.2'},
                'CMP-1-2': {'ALL':'/1.4'}} The first level keys are individual
                components that should be present in the `capacity_sample`. The
                second level key is the limit state to apply the scaling to. The
                values should be strings or list of strings. The strings should
                contain an operation followed by the value formatted as a float.
                The operation can be '+' for addition, '-' for subtraction, '*'
                for multiplication, and '/' for division. If different operations
                are required for different realizations, a list of strings can
                be provided. When 'ALL' is used as the key, the operation will
                be applied to all limit states.

        Returns
        -------
        tuple
            A tuple containing two RandomVariableRegistry instances:
            one for the capacity random variables and one for the LSDS
            assignments.

<<<<<<< HEAD
        Raises
        ------
        ValueError
            Raises an error if the scaling specification is invalid or
            if the input DataFrame does not meet the expected format.
        ValueError
            If a capacity scaling operation is associated with an
            unsupported distribution.
        TypeError
            If there are any issues with the types of the data in the
            input DataFrame.

=======
>>>>>>> c188d1f4
        """

        def assign_lsds(
            ds_weights: str | None,
            ds_id: int,
            lsds_rv_reg: RandomVariableRegistry,
            lsds_rv_tag: str,
        ) -> int:
            """
            Assign limit states to damage states.

            Assigns limit states to damage states using random
            variables, updating the provided random variable registry.
            This function either creates a deterministic random
            variable for a single damage state or a multinomial random
            variable for multiple damage states.

            Parameters
            ----------
            ds_weights: str or None
                A string representing the weights of different damage
                states associated with a limit state, separated by
                '|'.  If None, indicates that there is only one damage
                state associated with the limit state.
            ds_id: int
                The starting index for damage state IDs. This ID helps
                in mapping damage states to limit states.
            lsds_rv_reg: RandomVariableRegistry
                The registry where the newly created random variables
                (for mapping limit states to damage states) will be
                added.
            lsds_rv_tag: str
                A unique identifier for the random variable being
                created, typically including identifiers for
                component, location, direction, and limit state.

            Returns
            -------
            int
                The updated damage state ID, incremented based on the
                number of damage states handled in this call.

            Notes
            -----
            This function supports detailed control over the mapping
            from limit states to damage states within a stochastic
            framework, enhancing the flexibility and accuracy of
            probabilistic damage assessments. It dynamically adjusts
            to the number of damage states specified and applies a
            mapping function to correctly assign state IDs.

            """
            # If the limit state has a single damage state assigned
            # to it, we don't need random sampling
            if pd.isna(ds_weights):
                ds_id += 1
                lsds_rv_reg.add_RV(
                    uq.DeterministicRandomVariable(
                        name=lsds_rv_tag,
                        theta=np.array((ds_id,)),
                    )
                )

            # Otherwise, we create a multinomial random variable
            else:
                assert isinstance(ds_weights, str)
                # parse the DS weights
                ds_weights_np = np.array(
                    ds_weights.replace(' ', '').split('|'), dtype=float
                )

                def map_ds(values: np.ndarray, offset: int) -> np.ndarray:
                    """
                    Map DS indices to damage states.

                    Maps an array of damage state indices to their
                    corresponding actual state IDs by applying an
                    offset.

                    Parameters
                    ----------
                    values: array-like
                        An array of indices representing damage
                        states. These indices are typically sequential
                        integers starting from zero.
                    offset: int
                        The value to be added to each element in
                        `values` to obtain the actual damage state
                        IDs.

                    Returns
                    -------
                    array
                        An array where each original index from
                        `values` has been incremented by `offset` to
                        reflect its actual damage state ID.

                    """
                    return values + offset

                lsds_rv_reg.add_RV(
                    uq.MultinomialRandomVariable(
                        name=lsds_rv_tag,
                        theta=ds_weights_np,
                        f_map=partial(map_ds, offset=ds_id + 1),
                    )
                )

                ds_id += len(ds_weights_np)

            return ds_id

        def parse_scaling_specification(scaling_specification: dict) -> dict:  # noqa: C901
            """
            Parse and validate the scaling specification, used in the '_create_dmg_RVs' method.

            Parameters
            ----------
            scaling_specification: dict, optional
                A dictionary defining the shift in median.
                Example: {'CMP-1-1': {'LS1':['*1.2'. '*0.8'], 'LS2':'*1.2'},
                'CMP-1-2': {'ALL':'/1.4'}} The first level keys are individual
                components that should be present in the `capacity_sample`. The
                second level key is the limit state to apply the scaling to. The
                values should be strings or list of strings. The strings should
                containing an operation followed by the value formatted as
                a float.  The operation can be '+' for addition, '-' for
                subtraction, '*' for multiplication, and '/' for division. If
                different operations are required for different realizations, a
                list of strings can be provided. When 'ALL' is used as the key,
                the operation will be applied to all limit states.

            Returns
            -------
            dict
                The parsed and validated scaling specification.

            Raises
            ------
            ValueError
                If the scaling specification is invalid.
            TypeError
                If the type of an entry is invalid.
            """
            # if there are contents, ensure they are valid.
            # See docstring for an example of what is expected.
            parsed_scaling_specification: defaultdict = defaultdict(dict)
            # validate contents
            for key, value in scaling_specification.items():
                # loop through limit states
                if 'ALL' in value:
                    if len(value) > 1:
                        msg = (
                            f'Invalid entry in scaling_specification: '
                            f"{value}. No other entries are allowed for a component when 'ALL' is used."
                        )
                        raise ValueError(msg)
                for limit_state_id, specifics in value.items():
                    if not (
                        limit_state_id.startswith('LS') or limit_state_id == 'ALL'
                    ):
                        msg = (
                            f'Invalid entry in scaling_specification: {limit_state_id}. '
                            f"It has to start with 'LS' or be 'ALL'. "
                            f'See docstring of DamageModel._create_dmg_RVs.'
                        )
                        raise ValueError(msg)
                    css = 'capacity adjustment specification'
                    if not isinstance(specifics, list):
                        specifics_list = [specifics]
                    else:
                        specifics_list = specifics
                    for spec in specifics_list:
                        if not isinstance(spec, str):
                            msg = (
                                f'Invalud entry in {css}: {spec}.'
                                f'The specified scaling operation has to be a string.'
                                f'See docstring of DamageModel._create_dmg_RVs.'
                            )
                            raise TypeError(msg)
                        capacity_adjustment_operation = spec[0]
                        number = spec[1::]
                        if capacity_adjustment_operation not in {'+', '-', '*', '/'}:
                            msg = f'Invalid operation in {css}: '
                            raise ValueError(msg, f'{capacity_adjustment_operation}')
                        fnumber = base.float_or_None(number)
                        if fnumber is None:
                            msg = f'Invalid number in {css}: {number}'
                            raise ValueError(msg)
                        if limit_state_id not in parsed_scaling_specification[key]:
                            parsed_scaling_specification[key][limit_state_id] = []
                        parsed_scaling_specification[key][limit_state_id].append(
                            (capacity_adjustment_operation, fnumber)
                        )
            return parsed_scaling_specification

        if self._asmnt.log.verbose:
            self.log.msg('Generating capacity variables ...', prepend_timestamp=True)

        # initialize the registry
        capacity_rv_reg = uq.RandomVariableRegistry(self._asmnt.options.rng)
        lsds_rv_reg = uq.RandomVariableRegistry(self._asmnt.options.rng)

        # capacity adjustment:
        # ensure the scaling_specification is a dictionary
        if not scaling_specification:
            scaling_specification = {}
        else:
<<<<<<< HEAD
            # if there are contents, ensure they are valid.
            # See docstring for an example of what is expected.
            parsed_scaling_specification: dict = {}
            # validate contents
            for key, value in scaling_specification.items():
                css = 'capacity adjustment specification'
                if not isinstance(value, str):
                    msg = (
                        f'Invalid entry in {css}: {value}. It has to be a string. '
                        f'See docstring of DamageModel._create_dmg_RVs.'
                    )
                    raise TypeError(msg)
                capacity_adjustment_operation = value[0]
                number = value[1::]
                if capacity_adjustment_operation not in {'+', '-', '*', '/'}:
                    msg = (
                        f'Invalid operation in {css}: '
                        f'{capacity_adjustment_operation}'
                    )
                    raise ValueError(msg)
                fnumber = base.float_or_None(number)
                if fnumber is None:
                    msg = f'Invalid number in {css}: {number}'
                    raise ValueError(msg)
                parsed_scaling_specification[key] = (
                    capacity_adjustment_operation,
                    fnumber,
                )
                scaling_specification = parsed_scaling_specification
=======
            scaling_specification = parse_scaling_specification(
                scaling_specification
            )
>>>>>>> c188d1f4

        # get the component sample and blocks from the asset model
        for pg in pgb.index:  # noqa: PLR1702
            # determine demand capacity adjustment operation, if required
            cmp_loc_dir = '-'.join(pg[0:3])
            capacity_adjustment_operation = scaling_specification.get(  # type: ignore
                cmp_loc_dir,
            )

            cmp_id = pg[0]
            blocks = pgb.loc[pg, 'Blocks']

            # Calculate the block weights
            blocks = np.full(int(blocks), 1.0 / blocks)

            # initialize the damaged quantity sample variable
            assert self.damage_params is not None
            if cmp_id in self.damage_params.index:
                frg_params = self.damage_params.loc[cmp_id, :]

                # get the list of limit states
                limit_states = []

                for val in frg_params.index.get_level_values(0).unique():
                    if 'LS' in val:
                        limit_states.append(val[2:])  # noqa: PERF401

                ds_id = 0

                frg_rv_set_tags: list = [[] for b in blocks]
                anchor_rvs: list = []

                for ls_id in limit_states:
                    frg_params_ls = frg_params[f'LS{ls_id}']

                    theta_0 = frg_params_ls.get('Theta_0', np.nan)
                    family = frg_params_ls.get('Family', 'deterministic')

                    # if `family` is defined but is `None`, we
                    # consider it to be `deterministic`
                    if not family:
                        family = 'deterministic'
                    ds_weights = frg_params_ls.get('DamageStateWeights', None)

                    # check if the limit state is defined for the component
                    if pd.isna(theta_0):
                        continue

                    theta = np.array(
                        [
                            value
                            for t_i in range(3)
                            if (value := frg_params_ls.get(f'Theta_{t_i}', None))
                            is not None
                        ]
                    )

                    if capacity_adjustment_operation:
<<<<<<< HEAD
                        if family not in {'normal', 'lognormal', 'deterministic'}:
                            msg = (
=======
                        if family in {'normal', 'lognormal', 'deterministic'}:
                            # Only scale the median value if ls_id is defined in capacity_adjustment_operation
                            # Otherwise, use the original value
                            new_theta_0 = None
                            if 'ALL' in capacity_adjustment_operation:
                                new_theta_0 = self._handle_operation_list(
                                    theta[0],
                                    capacity_adjustment_operation['ALL'],
                                )
                            elif f'LS{ls_id}' in capacity_adjustment_operation:
                                new_theta_0 = self._handle_operation_list(
                                    theta[0],
                                    capacity_adjustment_operation[f'LS{ls_id}'],
                                )
                            if new_theta_0 is not None:
                                if new_theta_0.size == 1:
                                    theta[0] = new_theta_0[0]
                                else:
                                    # Repeat the theta values new_theta_0.size times along axis 0
                                    # and 1 time along axis 1
                                    theta = np.tile(theta, (new_theta_0.size, 1))
                                    theta[:, 0] = new_theta_0
                        else:
                            self.log.warning(
>>>>>>> c188d1f4
                                f'Capacity adjustment is only supported '
                                f'for `normal` or `lognormal` distributions. '
                                f'Ignoring: `{cmp_loc_dir}`, which is `{family}`'
                            )
                            raise ValueError(msg)
                        theta[0] = self._handle_operation(
                            theta[0],
                            capacity_adjustment_operation[0],
                            float(capacity_adjustment_operation[1]),
                        )

                    tr_lims = np.array(
                        [
                            frg_params_ls.get(f'Truncate{side}', np.nan)
                            for side in ('Lower', 'Upper')
                        ]
                    )

                    for block_i, _ in enumerate(blocks):
                        frg_rv_tag = (
                            'FRG-'
                            f'{pg[0]}-'  # cmp_id
                            f'{pg[1]}-'  # loc
                            f'{pg[2]}-'  # dir
                            f'{pg[3]}-'  # uid
                            f'{block_i + 1}-'  # block
                            f'{ls_id}'
                        )

                        # Assign correlation between limit state random
                        # variables
                        # Note that we assume perfectly correlated limit
                        # state random variables here. This approach is in
                        # line with how mainstream PBE calculations are
                        # performed. Assigning more sophisticated
                        # correlations between limit state RVs is possible,
                        # if needed. Please let us know through the
                        # SimCenter Message Board if you are interested in
                        # such a feature.
                        # Anchor all other limit state random variables to
                        # the first one to consider the perfect correlation
                        # between capacities in each LS
                        if ls_id == limit_states[0]:
                            anchor = None
                        else:
                            anchor = anchor_rvs[block_i]

                        # parse theta values for multilinear_CDF
                        if family == 'multilinear_CDF':
                            theta = np.column_stack(  # type: ignore
                                (
                                    np.array(
                                        theta[0].split('|')[0].split(','),
                                        dtype=float,
                                    ),
                                    np.array(
                                        theta[0].split('|')[1].split(','),
                                        dtype=float,
                                    ),
                                )
                            )

                        rv = uq.rv_class_map(family)(  # type: ignore
                            name=frg_rv_tag,
                            theta=theta,
                            truncation_limits=tr_lims,
                            anchor=anchor,
                        )

                        capacity_rv_reg.add_RV(rv)  # type: ignore

                        # add the RV to the set of correlated variables
                        frg_rv_set_tags[block_i].append(frg_rv_tag)

                        if ls_id == limit_states[0]:
                            anchor_rvs.append(rv)

                        # Now add the LS->DS assignments
                        lsds_rv_tag = (
                            'LSDS-'
                            f'{pg[0]}-'  # cmp_id
                            f'{pg[1]}-'  # loc
                            f'{pg[2]}-'  # dir
                            f'{pg[3]}-'  # uid
                            f'{block_i + 1}-'  # block
                            f'{ls_id}'
                        )

                        ds_id_next = assign_lsds(
                            ds_weights, ds_id, lsds_rv_reg, lsds_rv_tag
                        )

                    ds_id = ds_id_next

        if self._asmnt.log.verbose:
            rv_count = len(lsds_rv_reg.RV)
            self.log.msg(
                f'2x{rv_count} random variables created.', prepend_timestamp=False
            )

        return capacity_rv_reg, lsds_rv_reg

    def prepare_dmg_quantities(
        self,
        component_sample: pd.DataFrame,
        component_marginal_parameters: pd.DataFrame | None,
        *,
        dropzero: bool = True,
    ) -> pd.DataFrame:
        """
        Combine component quantity and damage state information.

        This method assumes that a component quantity sample is
        available in the asset model and a damage state sample is
        available in the damage model.

        Parameters
        ----------
        component_sample: pd.DataFrame
            Component quantity sample from the AssetModel.
        component_marginal_parameters: pd.DataFrame
            Component marginal parameters from the AssetModel.
        dropzero: bool, optional, default: True
            If True, the quantity of non-damaged components is not
            saved.

        Returns
        -------
        DataFrame
            A DataFrame that combines the component quantity and
            damage state information.

        """
        # ('cmp', 'loc', 'dir', 'uid') -> component quantity series
        component_quantities = component_sample.to_dict('series')

        if self._asmnt.log.verbose:
            self.log.msg('Calculating damage quantities...', prepend_timestamp=True)

        # Retrieve the component quantity information and component
        # marginal parameters from the asset model

        if (component_marginal_parameters is not None) and (
            'Blocks' in component_marginal_parameters.columns
        ):
            # if this information is available, use it

            # ('cmp', 'loc', 'dir', 'uid) -> number of blocks
            num_blocks = component_marginal_parameters['Blocks'].to_dict()

            def get_num_blocks(key: object) -> float:
                return float(num_blocks[key])

        else:
            # otherwise assume 1 block regardless of
            # ('cmp', 'loc', 'dir', 'uid) key
            def get_num_blocks(key: object) -> float:  # noqa: ARG001
                return 1.00

        # ('cmp', 'loc', 'dir', 'uid', 'block') -> damage state series
        assert self.ds_sample is not None
        damage_state_sample_dict = self.ds_sample.to_dict('series')

        dmg_qnt_series_collection = {}
        for key, damage_state_series in damage_state_sample_dict.items():
            component: str
            location: str
            direction: str
            uid: str
            block: str
            component, location, direction, uid, block = key  # type: ignore
            damage_state_set = set(damage_state_series.values)
            for ds in damage_state_set:
                if ds == -1:
                    continue
                if dropzero and ds == 0:
                    continue
                dmg_qnt_vals = np.where(
                    damage_state_series.to_numpy() == ds,
                    component_quantities[
                        component, location, direction, uid
                    ].to_numpy()
                    / get_num_blocks((component, location, direction, uid)),
                    0.00,
                )
                if -1 in damage_state_set:
                    dmg_qnt_vals = np.where(
                        damage_state_series.to_numpy() != -1, dmg_qnt_vals, np.nan
                    )
                dmg_qnt_series = pd.Series(dmg_qnt_vals)
                dmg_qnt_series_collection[
                    component, location, direction, uid, block, str(ds)
                ] = dmg_qnt_series

        damage_quantities = pd.concat(
            dmg_qnt_series_collection.values(),
            axis=1,
            keys=dmg_qnt_series_collection.keys(),
        )
        damage_quantities.columns.names = ['cmp', 'loc', 'dir', 'uid', 'block', 'ds']

        # min_count=1 is specified so that the sum cross all NaNs will
        # result in NaN instead of zero.
        # https://stackoverflow.com/questions/33448003/sum-across-all-nans-in-pandas-returns-zero
        return damage_quantities.groupby(  # type: ignore
            level=['cmp', 'loc', 'dir', 'uid', 'ds'], axis=1
        ).sum(min_count=1)

    def perform_dmg_task(self, task: tuple) -> None:  # noqa: C901
        """
        Perform a task from a damage process.

        The method performs a task from a damage process on a given
        damage state sample. The events of the task are triggered by a
        damage state occurrence. The method assigns target
        component(s) into the target damage state based on the damage
        state of the source component. If the target event is "NA",
        the method removes damage state information from the target
        components.

        Parameters
        ----------
        task: list
            A list representing a task from the damage process. The
            list contains two elements:
            - The first element is a string representing the source
            component, e.g., `'1_CMP_A'`. The number in the beginning
            is used to order the tasks and is not considered here.
            - The second element is a dictionary representing the
            events triggered by the damage state of the source
            component. The keys of the dictionary are strings that
            represent the damage state of the source component,
            e.g., `'DS1'`. The values are lists of strings
            representing the target component(s) and event(s), e.g.,
            `['CMP_B.DS1', 'CMP_C.DS1']`. They could also be a
            single element instead of a list.

            Examples of a task:
              ['1_CMP.A', {'DS1': ['CMP.B_DS1', 'CMP.C_DS2']}]
              ['1_CMP.A', {'DS1': 'CMP.B_DS1', 'DS2': 'CMP.B_DS2'}]
              ['1_CMP.A-LOC', {'DS1': 'CMP.B_DS1'}]

        Raises
        ------
        ValueError
            Raises an error if the source or target event descriptions
            do not follow expected formats.

        """
        if self._asmnt.log.verbose:
            self.log.msg(f'Applying task {task}...', prepend_timestamp=True)

        # parse task
        source_cmp = task[0].split('_')[1]  # source component
        events = task[1]  # prescribed events

        # check for the `-LOC` suffix. If this is the case, we need to
        # match locations.
        if source_cmp.endswith('-LOC'):
            source_cmp = source_cmp.replace('-LOC', '')
            match_locations = True
        else:
            match_locations = False

        # check if the source component exists in the damage state
        # DataFrame
        assert self.ds_sample is not None
        if source_cmp not in self.ds_sample.columns.get_level_values('cmp'):
            self.log.warning(
                f'Source component `{source_cmp}` in the prescribed '
                'damage process not found among components in the damage '
                'sample. The corresponding part of the damage process is '
                'skipped.'
            )
            return

        # execute the events prescribed in the damage task
        for source_event, target_infos in events.items():
            # events can only be triggered by damage state occurrence
            if not source_event.startswith('DS'):
                msg = (
                    f'Unable to parse source event in damage '
                    f'process: `{source_event}`'
                )
                raise ValueError(msg)
            # get the ID of the damage state that triggers the event
            ds_source = int(source_event[2:])

            # turn the target_infos into a list if it is a single
            # argument, for consistency
            if not isinstance(target_infos, list):
                target_infos = [target_infos]  # noqa: PLW2901

            for target_info in target_infos:
                # get the target component and event type
                target_cmp, target_event = target_info.split('_')

                if (target_cmp != 'ALL') and (
                    target_cmp not in self.ds_sample.columns.get_level_values('cmp')
                ):
                    self.log.warning(
                        f'Target component `{target_cmp}` in the prescribed '
                        'damage process not found among components in the damage '
                        'sample. The corresponding part of the damage process is '
                        'skipped.'
                    )
                    continue

                # trigger a damage state
                if target_event.startswith('DS'):
                    # get the ID of the damage state to switch the target
                    # components to
                    ds_target = int(target_event[2:])

                # clear damage state information
                elif target_event == 'NA':
                    ds_target = -1
                    # -1 stands for nan (ints don'ts support nan)

                else:
                    msg = (
                        f'Unable to parse target event in damage '
                        f'process: `{target_event}`'
                    )
                    raise ValueError(msg)

                if match_locations:
                    self._perform_dmg_event_loc(
                        source_cmp, ds_source, target_cmp, ds_target
                    )

                else:
                    self._perform_dmg_event(
                        source_cmp, ds_source, target_cmp, ds_target
                    )

        if self._asmnt.log.verbose:
            self.log.msg(
                'Damage process task successfully applied.', prepend_timestamp=False
            )

    def _perform_dmg_event(
        self, source_cmp: str, ds_source: int, target_cmp: str, ds_target: int
    ) -> None:
        """
        Perform a damage event.

        See `_perform_dmg_task`.
        """
        # affected rows
        assert self.ds_sample is not None
        row_selection = np.where(
            # for many instances of source_cmp, we
            # consider the highest damage state
            self.ds_sample[source_cmp].max(axis=1).to_numpy()  # type: ignore
            == ds_source
        )[0]
        # affected columns
        if target_cmp == 'ALL':
            column_selection = np.where(
                self.ds_sample.columns.get_level_values('cmp') != source_cmp
            )[0]
        else:
            column_selection = np.where(
                self.ds_sample.columns.get_level_values('cmp') == target_cmp
            )[0]
        self.ds_sample.iloc[row_selection, column_selection] = ds_target

    def _perform_dmg_event_loc(
        self, source_cmp: str, ds_source: int, target_cmp: str, ds_target: int
    ) -> None:
        """
        Perform a damage event matching locations.

        Parameters
        ----------
        source_cmp: str
            Source component, e.g., `'1_CMP_A'`. The number in the beginning
            is used to order the tasks and is not considered here.
        ds_source: int
            Source damage state.
        target_cmp: str
            Target component, e.g., `'CMP_B'`. The components that
            will be affected when `source_cmp` gets to `ds_source`.
        ds_target: int
            Target damage state, e.g., `'DS_1'`. The damage state that
            is assigned to `target_cmp` when `source_cmp` gets to
            `ds_source`.

        """
        # get locations of source component
        assert self.ds_sample is not None
        source_locs = set(self.ds_sample[source_cmp].columns.get_level_values('loc'))
        for loc in source_locs:
            # apply damage task matching locations
            row_selection = np.where(
                # for many instances of source_cmp, we
                # consider the highest damage state
                self.ds_sample[source_cmp, loc].max(axis=1).to_numpy() == ds_source
            )[0]

            # affected columns
            if target_cmp == 'ALL':
                column_selection = np.where(
                    np.logical_and(
                        self.ds_sample.columns.get_level_values('cmp') != source_cmp,
                        self.ds_sample.columns.get_level_values('loc') == loc,
                    )
                )[0]
            else:
                column_selection = np.where(
                    np.logical_and(
                        self.ds_sample.columns.get_level_values('cmp') == target_cmp,
                        self.ds_sample.columns.get_level_values('loc') == loc,
                    )
                )[0]
            self.ds_sample.iloc[row_selection, column_selection] = ds_target

    def complete_ds_cols(self, dmg_sample: pd.DataFrame) -> pd.DataFrame:
        """
        Complete damage state columns.

        Completes the damage sample DataFrame with all possible damage
        states for each component.

        Parameters
        ----------
        dmg_sample: DataFrame
            A DataFrame containing the damage state information for
            each component block in the asset model. The columns are
            MultiIndexed with levels corresponding to component
            information ('cmp', 'loc', 'dir', 'uid') and the damage
            state ('ds').

        Returns
        -------
        DataFrame
            A DataFrame similar to `dmg_sample` but with additional
            columns for missing damage states for each component,
            ensuring that all possible damage states are
            represented. The new columns are filled with zeros,
            indicating no occurrence of those damage states in the
            sample.

        Notes
        -----
        - The method assumes that the damage model parameters
          (`self.damage_params`) are available and contain the
          necessary information to determine the total number of
          damage states for each component.

        """
        # get a shortcut for the damage model parameters
        dp = self.damage_params
        assert dp is not None

        # Get the header for the results that we can use to identify
        # cmp-loc-dir-uid sets
        dmg_header = (
            dmg_sample.groupby(  # type: ignore
                level=[0, 1, 2, 3],
                axis=1,
            )
            .first()
            .iloc[:2, :]
        )
        damaged_components = set(dmg_header.columns.get_level_values('cmp'))

        # get the number of possible limit states
        ls_list = [col for col in dp.columns.unique(level=0) if 'LS' in col]

        # initialize the result DataFrame
        res = pd.DataFrame()

        # TODO(JVM): For the code below, store the number of damage states
        # for each component ID as an attribute of the ds_model when
        # loading the parameters, and then directly access them here
        # much faster instead of parsing the parameters again.

        # walk through all components that have damage parameters provided
        for cmp_id in dp.index:
            # get the component-specific parameters
            cmp_data = dp.loc[cmp_id]

            # and initialize the damage state counter
            ds_count = 0

            # walk through all limit states for the component
            for ls in ls_list:
                # check if the given limit state is defined
                if not pd.isna(cmp_data[ls, 'Theta_0']):
                    # check if there is only one damage state
                    if pd.isna(cmp_data[ls, 'DamageStateWeights']):
                        ds_count += 1

                    else:
                        # or if there are more than one, how many
                        ds_count += len(
                            cmp_data[ls, 'DamageStateWeights'].split('|')
                        )

            # get the list of valid cmp-loc-dir-uid sets
            if cmp_id not in damaged_components:
                continue
            cmp_header = dmg_header.loc[:, [cmp_id]]

            # Create a DataFrame where they are repeated ds_count times in the
            # columns. The keys put the DS id in the first level of the
            # multiindexed column
            cmp_headers = pd.concat(
                [cmp_header for ds_i in range(ds_count + 1)],
                keys=[str(r) for r in range(ds_count + 1)],
                axis=1,
            )
            cmp_headers.columns.names = ['ds', *cmp_headers.columns.names[1::]]

            # add these new columns to the result DataFrame
            res = pd.concat([res, cmp_headers], axis=1)

        # Fill the result DataFrame with zeros and reorder its columns to have
        # the damage states at the lowest like - matching the dmg_sample input
        res = pd.DataFrame(
            0.0,
            columns=res.columns.reorder_levels([1, 2, 3, 4, 0]),  # type: ignore
            index=dmg_sample.index,
        )

        # replace zeros wherever the dmg_sample has results
        res.loc[:, dmg_sample.columns.to_list()] = dmg_sample

        return res


def _is_for_ds_model(data: pd.DataFrame) -> bool:
    """
    Check if data are for `ds_model`.

    Determines if the specified damage model parameters are for
    components modeled with discrete Damage States (DS).

    Parameters
    ----------
    data: pd.DataFrame
        The data to check.

    Returns
    -------
    bool
        If the data are for `ds_model`.

    """
    return 'LS1' in data.columns.get_level_values(0)<|MERGE_RESOLUTION|>--- conflicted
+++ resolved
@@ -1216,21 +1216,6 @@
             one for the capacity random variables and one for the LSDS
             assignments.
 
-<<<<<<< HEAD
-        Raises
-        ------
-        ValueError
-            Raises an error if the scaling specification is invalid or
-            if the input DataFrame does not meet the expected format.
-        ValueError
-            If a capacity scaling operation is associated with an
-            unsupported distribution.
-        TypeError
-            If there are any issues with the types of the data in the
-            input DataFrame.
-
-=======
->>>>>>> c188d1f4
         """
 
         def assign_lsds(
@@ -1439,41 +1424,9 @@
         if not scaling_specification:
             scaling_specification = {}
         else:
-<<<<<<< HEAD
-            # if there are contents, ensure they are valid.
-            # See docstring for an example of what is expected.
-            parsed_scaling_specification: dict = {}
-            # validate contents
-            for key, value in scaling_specification.items():
-                css = 'capacity adjustment specification'
-                if not isinstance(value, str):
-                    msg = (
-                        f'Invalid entry in {css}: {value}. It has to be a string. '
-                        f'See docstring of DamageModel._create_dmg_RVs.'
-                    )
-                    raise TypeError(msg)
-                capacity_adjustment_operation = value[0]
-                number = value[1::]
-                if capacity_adjustment_operation not in {'+', '-', '*', '/'}:
-                    msg = (
-                        f'Invalid operation in {css}: '
-                        f'{capacity_adjustment_operation}'
-                    )
-                    raise ValueError(msg)
-                fnumber = base.float_or_None(number)
-                if fnumber is None:
-                    msg = f'Invalid number in {css}: {number}'
-                    raise ValueError(msg)
-                parsed_scaling_specification[key] = (
-                    capacity_adjustment_operation,
-                    fnumber,
-                )
-                scaling_specification = parsed_scaling_specification
-=======
             scaling_specification = parse_scaling_specification(
                 scaling_specification
             )
->>>>>>> c188d1f4
 
         # get the component sample and blocks from the asset model
         for pg in pgb.index:  # noqa: PLR1702
@@ -1532,10 +1485,6 @@
                     )
 
                     if capacity_adjustment_operation:
-<<<<<<< HEAD
-                        if family not in {'normal', 'lognormal', 'deterministic'}:
-                            msg = (
-=======
                         if family in {'normal', 'lognormal', 'deterministic'}:
                             # Only scale the median value if ls_id is defined in capacity_adjustment_operation
                             # Otherwise, use the original value
@@ -1560,7 +1509,6 @@
                                     theta[:, 0] = new_theta_0
                         else:
                             self.log.warning(
->>>>>>> c188d1f4
                                 f'Capacity adjustment is only supported '
                                 f'for `normal` or `lognormal` distributions. '
                                 f'Ignoring: `{cmp_loc_dir}`, which is `{family}`'
