# -*- coding: utf-8 -*-
#
# Copyright (c) 2018 Leland Stanford Junior University
# Copyright (c) 2018 The Regents of the University of California
#
# This file is part of pelicun.
#
# Redistribution and use in source and binary forms, with or without
# modification, are permitted provided that the following conditions are met:
#
# 1. Redistributions of source code must retain the above copyright notice,
# this list of conditions and the following disclaimer.
#
# 2. Redistributions in binary form must reproduce the above copyright notice,
# this list of conditions and the following disclaimer in the documentation
# and/or other materials provided with the distribution.
#
# 3. Neither the name of the copyright holder nor the names of its contributors
# may be used to endorse or promote products derived from this software without
# specific prior written permission.
#
# THIS SOFTWARE IS PROVIDED BY THE COPYRIGHT HOLDERS AND CONTRIBUTORS "AS IS"
# AND ANY EXPRESS OR IMPLIED WARRANTIES, INCLUDING, BUT NOT LIMITED TO, THE
# IMPLIED WARRANTIES OF MERCHANTABILITY AND FITNESS FOR A PARTICULAR PURPOSE
# ARE DISCLAIMED. IN NO EVENT SHALL THE COPYRIGHT HOLDER OR CONTRIBUTORS BE
# LIABLE FOR ANY DIRECT, INDIRECT, INCIDENTAL, SPECIAL, EXEMPLARY, OR
# CONSEQUENTIAL DAMAGES (INCLUDING, BUT NOT LIMITED TO, PROCUREMENT OF
# SUBSTITUTE GOODS OR SERVICES; LOSS OF USE, DATA, OR PROFITS; OR BUSINESS
# INTERRUPTION) HOWEVER CAUSED AND ON ANY THEORY OF LIABILITY, WHETHER IN
# CONTRACT, STRICT LIABILITY, OR TORT (INCLUDING NEGLIGENCE OR OTHERWISE)
# ARISING IN ANY WAY OUT OF THE USE OF THIS SOFTWARE, EVEN IF ADVISED OF THE
# POSSIBILITY OF SUCH DAMAGE.
#
# You should have received a copy of the BSD 3-Clause License along with
# pelicun. If not, see <http://www.opensource.org/licenses/>.
#
# Contributors:
# Adam Zsarnóczay
# Pouria Kourehpaz
# Kuanshi Zhong
# John Vouvakis Manousakis

"""
This module has classes and methods that handle file input and output.

.. rubric:: Contents

.. autosummary::

    get_required_resources
    save_to_csv
    load_data
    load_from_file

"""

from pathlib import Path
import numpy as np
import pandas as pd
from pelicun import base


convert_dv_name = {
    'DV_rec_cost': 'Reconstruction Cost',
    'DV_rec_time': 'Reconstruction Time',
    'DV_injuries_0': 'Injuries lvl. 1',
    'DV_injuries_1': 'Injuries lvl. 2',
    'DV_injuries_2': 'Injuries lvl. 3',
    'DV_injuries_3': 'Injuries lvl. 4',
    'DV_red_tag': 'Red Tag ',
}

dependency_to_acronym = {
    'btw. Fragility Groups': 'FG',
    'btw. Performance Groups': 'PG',
    'btw. Floors': 'LOC',
    'btw. Directions': 'DIR',
    'btw. Component Groups': 'CSG',
    'btw. Damage States': 'DS',
    'Independent': 'IND',
    'per ATC recommendation': 'ATC',
}

HAZUS_occ_converter = {
    'RES': 'Residential',
    'COM': 'Commercial',
    'REL': 'Commercial',
    'EDU': 'Educational',
    'IND': 'Industrial',
    'AGR': 'Industrial',
}


def save_to_csv(
    data,
    filepath,
    units=None,
    unit_conversion_factors=None,
    orientation=0,
    use_simpleindex=True,
    log=None,
):
    """
    Saves data to a CSV file following the standard SimCenter schema.

    The produced CSV files have a single header line and an index
    column. The second line may start with 'Units' in the index or the
    first column may be 'Units' to provide the units for the data in
    the file.
<<<<<<< HEAD

    The following data types in pelicun can be saved with this
    function:

    Demand Data: Each column in a table corresponds to a demand type;
    each row corresponds to a simulation/sample. The header identifies
    each demand type. The user guide section of the documentation
    provides more information about the header format. Target need to
    be specified in the second row of the DataFrame.
=======
>>>>>>> 032ad927

    Parameters
    ----------
    data : DataFrame
        The data to save.
    filepath : str
        The location of the destination file. If None, the data is not
        saved, but returned in the end.
    units : Series, optional
        Provides a Series with variables and corresponding units.
    unit_conversion_factors : dict, optional
        Dictionary containing key-value pairs of unit names and their
        corresponding factors. Conversion factors are defined as the
        number of times a base unit fits in the alternative unit.
    orientation : int, {0, 1}, default 0
        If 0, variables are organized along columns; otherwise, they
        are along the rows. This is important when converting values
        to follow the prescribed units.
    use_simpleindex : bool, default True
        If True, MultiIndex columns and indexes are converted to
        SimpleIndex before saving.
    log : Logger, optional
        Logger object to be used. If no object is specified, no
        logging is performed.

    Raises
    ------
    ValueError
        If units is not None but unit_conversion_factors is None.
    ValueError
        If writing to a file fails.
    ValueError
        If the provided file name does not have the `.csv` suffix.

    Returns
    -------
    DataFrame or None
        If `filepath` is None, returns the DataFrame with potential
        unit conversions and reformatting applied. Otherwise, returns
        None after saving the data to a CSV file.
    """

    if filepath is None:
        if log:
            log.msg('Preparing data ...', prepend_timestamp=False)
<<<<<<< HEAD

    elif log:
        log.msg(f'Saving data to {filepath}...', prepend_timestamp=False)

    if data is not None:
        # make sure we do not modify the original data
        data = data.copy()

        # convert units and add unit information, if needed
        if units is not None:
            if unit_conversion_factors is None:
                raise ValueError(
                    'When units is not None, '
                    'unit_conversion_factors must be provided'
                )

            if log:
                log.msg('Converting units...', prepend_timestamp=False)
=======

    elif log:
        log.msg(f'Saving data to `{filepath}`...', prepend_timestamp=False)

    if data is None:
        if log:
            log.add_warning('Data was empty, no file saved.')
            log.emit_warnings()
        return None

    # make sure we do not modify the original data
    data = data.copy()

    # convert units and add unit information, if needed
    if units is not None:

        if unit_conversion_factors is None:
            raise ValueError(
                'When `units` is not None, '
                '`unit_conversion_factors` must be provided.'
            )
>>>>>>> 032ad927

        if log:
            log.msg('Converting units...', prepend_timestamp=False)

        # if the orientation is 1, we might not need to scale all columns
        if orientation == 1:
            cols_to_scale = [dt in [float, int] for dt in data.dtypes]
            cols_to_scale = data.columns[cols_to_scale]

<<<<<<< HEAD
            for unit_name in units.unique():
                labels = units.loc[units == unit_name].index.values

                unit_factor = 1.0 / unit_conversion_factors[unit_name]
=======
        labels_to_keep = []

        for unit_name in units.unique():

            labels = units.loc[units == unit_name].index.values
>>>>>>> 032ad927

            unit_factor = 1.0 / unit_conversion_factors[unit_name]

            active_labels = []

            if orientation == 0:
                for label in labels:
                    if label in data.columns:
                        active_labels.append(label)

                if len(active_labels) > 0:
                    data.loc[:, active_labels] *= unit_factor

            else:  # elif orientation == 1:
                for label in labels:
                    if label in data.index:
                        active_labels.append(label)

                if len(active_labels) > 0:
                    data.loc[active_labels, cols_to_scale] *= unit_factor

            labels_to_keep += active_labels

        units = units.loc[labels_to_keep].to_frame()

<<<<<<< HEAD
            if log:
                log.msg('Unit conversion successful.', prepend_timestamp=False)
=======
        if orientation == 0:
            data = pd.concat([units.T, data], axis=0)
            data.sort_index(axis=1, inplace=True)
        else:
            data = pd.concat([units, data], axis=1)
            data.sort_index(inplace=True)
>>>>>>> 032ad927

        if log:
            log.msg('Unit conversion successful.', prepend_timestamp=False)

    if use_simpleindex:
        # convert MultiIndex to regular index with '-' separators
        if isinstance(data.index, pd.MultiIndex):
            data = base.convert_to_SimpleIndex(data)

<<<<<<< HEAD
        if filepath is not None:
            filepath = Path(filepath).resolve()
            if filepath.suffix == '.csv':
                # save the contents of the DataFrame into a csv
                data.to_csv(filepath)

                if log:
                    log.msg('Data successfully saved to file.', prepend_timestamp=False)

            else:
                raise ValueError(
                    f'ERROR: Unexpected file type received when trying '
                    f'to save to csv: {filepath}'
                )
=======
        # same thing for the columns
        if isinstance(data.columns, pd.MultiIndex):
            data = base.convert_to_SimpleIndex(data, axis=1)

    if filepath is not None:

        filepath = Path(filepath).resolve()
        if filepath.suffix == '.csv':

            # save the contents of the DataFrame into a csv
            data.to_csv(filepath)

            if log:
                log.msg('Data successfully saved to file.', prepend_timestamp=False)
>>>>>>> 032ad927

        else:
            raise ValueError(
                f'ERROR: Please use the `.csv` file extension. '
                f'Received file name is `{filepath}`'
            )

        return None

<<<<<<< HEAD
    # at this line, data is None
    if log:
        log.msg('WARNING: Data was empty, no file saved.', prepend_timestamp=False)
    return None
=======
    # at this line, filepath is None
    return data
>>>>>>> 032ad927


def substitute_default_path(data_paths):
    """
    Substitutes the default directory path in a list of data paths
    with a specified path.

    This function iterates over a list of data paths and replaces
    occurrences of the 'PelicunDefault/' substring with the path
    specified by `base.pelicun_path` concatenated with
    '/resources/SimCenterDBDL/'. This operation is performed to update
    paths that are using a default location to a user-defined location
    within the pelicun framework. The updated list of paths is then
    returned.

    Parameters
    ----------
    data_paths : list of str
        A list containing the paths to data files. These paths may
        include a placeholder directory 'PelicunDefault/' that needs
        to be substituted with the actual path specified in
        `base.pelicun_path`.

    Returns
    -------
    list of str
        The list with updated paths where 'PelicunDefault/' has been
        replaced with the specified path in `base.pelicun_path`
        concatenated with '/resources/SimCenterDBDL/'.

    Notes
    -----
    - The function assumes that `base.pelicun_path` is properly
      initialized and points to the correct directory where resources
      are located.
    - If a path in the input list does not contain 'PelicunDefault/',
      it is added to the output list unchanged.

    Example
    -------
    >>> data_paths = ['PelicunDefault/data/file1.txt',
        'data/file2.txt']
    >>> substitute_default_path(data_paths)
    ['{base.pelicun_path}/resources/SimCenterDBDL/data/file1.txt',
    'data/file2.txt']

    """
    updated_paths = []
    for data_path in data_paths:
        if 'PelicunDefault/' in data_path:
            path = data_path.replace(
                'PelicunDefault/',
                f'{base.pelicun_path}/resources/SimCenterDBDL/',
            )
            updated_paths.append(path)
        else:
            updated_paths.append(data_path)
    return updated_paths


def load_data(
    data_source,
    unit_conversion_factors,
    orientation=0,
    reindex=True,
    return_units=False,
    log=None,
):
    """
    Loads data assuming it follows standard SimCenter tabular schema.

    The data is assumed to have a single header line and an index column. The
    second line may start with 'Units' in the index and provide the units for
    each column in the file.

    Parameters
    ----------
    data_source: string or DataFrame
        If it is a string, the data_source is assumed to point to the location
        of the source file. If it is a DataFrame, the data_source is assumed to
        hold the raw data.
    unit_conversion_factors: dict, optional
        Dictionary containing key-value pairs of unit names and their
        corresponding factors. Conversion factors are defined as the
        number of times a base unit fits in the alternative unit. If
        no conversion factors are specified, then no unit conversions
        are made.
    orientation: int, {0, 1}, default: 0
        If 0, variables are organized along columns; otherwise they are along
        the rows. This is important when converting values to follow the
        prescribed units.
    reindex: bool
        If True, reindexes the table to ensure a 0-based, continuous index
    return_units: bool
        If True, returns the units as well as the data to allow for adjustments
        in unit conversion.
    log: Logger
        Logger object to be used. If no object is specified, no logging
        is performed.

    Returns
    -------
    tuple
        data: DataFrame
            Parsed data.
        units: Series
            Labels from the data and corresponding units specified in the
            data. Units are only returned if return_units is set to True.

    Raises
    ------
    TypeError
<<<<<<< HEAD
        If `data_source` is neither a string nor a DataFrame, a TypeError is raised.
    ValueError
        If `unit_conversion_factors` contains keys that do not correspond to any units in the data, a ValueError may be raised during processing.
=======
        If `data_source` is neither a string nor a DataFrame, a
        TypeError is raised.
    ValueError
        If `unit_conversion_factors` contains keys that do not
        correspond to any units in the data, a ValueError may be
        raised during processing.
>>>>>>> 032ad927
    """

    if isinstance(data_source, pd.DataFrame):
        # store it at proceed (copying is needed to avoid changing the
        # original)
        data = data_source.copy()
    elif isinstance(data_source, str):
        # otherwise, load the data from a file
        data = load_from_file(data_source)
    else:
        raise TypeError(f'Invalid data_source type: {type(data_source)}')

    # Define a dictionary to decide the axis based on the orientation
    axis = {0: 1, 1: 0}
    the_index = data.columns if orientation == 1 else data.index

    # if there is information about units, separate that information
    # and optionally apply conversions to all numeric values
    if 'Units' in the_index:
        units = data['Units'] if orientation == 1 else data.loc['Units']
        data.drop('Units', axis=orientation, inplace=True)
        data = base.convert_dtypes(data)

        if unit_conversion_factors is not None:
            numeric_elements = (
                (data.select_dtypes(include=[np.number]).index)
                if orientation == 0
                else (data.select_dtypes(include=[np.number]).columns)
            )

            if log:
                log.msg('Converting units...', prepend_timestamp=False)

            conversion_factors = units.map(
                lambda unit: (
<<<<<<< HEAD
                    1.00 if pd.isna(unit) else unit_conversion_factors.get(unit, 1.00)
=======
                    1.00
                    if pd.isna(unit)
                    else unit_conversion_factors.get(unit, 1.00)
>>>>>>> 032ad927
                )
            )

            if orientation == 1:
                data.loc[:, numeric_elements] = data.loc[:, numeric_elements].multiply(
                    conversion_factors, axis=axis[orientation]
                )
            else:
                data.loc[numeric_elements, :] = data.loc[numeric_elements, :].multiply(
                    conversion_factors, axis=axis[orientation]
                )

        if log:
            log.msg('Unit conversion successful.', prepend_timestamp=False)

    else:
        units = None
        data = base.convert_dtypes(data)

    # convert columns or index to MultiIndex if needed
    data = base.convert_to_MultiIndex(data, axis=1)
    data.sort_index(axis=1, inplace=True)

    # reindex the data, if needed
    if reindex:
        data.index = np.arange(data.shape[0])
    else:
        # convert index to MultiIndex if needed
        data = base.convert_to_MultiIndex(data, axis=0)
        data.sort_index(inplace=True)

    if return_units:
        if units is not None:
            # convert index in units Series to MultiIndex if needed
            units = base.convert_to_MultiIndex(units, axis=0).dropna()
            units.sort_index(inplace=True)
        output = data, units
    else:
        output = data

    return output


def load_from_file(filepath, log=None):
    """
    Loads data from a file and stores it in a DataFrame.

    Currently, only CSV files are supported, but the function is easily
    extensible to support other file formats.

    Parameters
    ----------
    filepath: string
        The location of the source file

    Returns
    -------
    tuple
        data: DataFrame
            Data loaded from the file.
        log: Logger
            Logger object to be used. If no object is specified, no logging
            is performed.

    Raises
    ------
    FileNotFoundError
        If the filepath is invalid.
    ValueError
        If the file is not a CSV.
    """

    if log:
        log.msg(f'Loading data from {filepath}...')

    # check if the filepath is valid
    filepath = Path(filepath).resolve()

    if not filepath.is_file():
        raise FileNotFoundError(
<<<<<<< HEAD
            f"The filepath provided does not point to an existing " f"file: {filepath}"
=======
            f"The filepath provided does not point to an existing "
            f"file: {filepath}"
>>>>>>> 032ad927
        )

    if filepath.suffix == '.csv':
        # load the contents of the csv into a DataFrame

        data = pd.read_csv(
            filepath,
            header=0,
            index_col=0,
            low_memory=False,
            encoding_errors='replace',
        )

        if log:
            log.msg('File successfully opened.', prepend_timestamp=False)

    else:
        raise ValueError(
            f'ERROR: Unexpected file type received when trying '
            f'to load from csv: {filepath}'
        )

    return data<|MERGE_RESOLUTION|>--- conflicted
+++ resolved
@@ -107,18 +107,6 @@
     column. The second line may start with 'Units' in the index or the
     first column may be 'Units' to provide the units for the data in
     the file.
-<<<<<<< HEAD
-
-    The following data types in pelicun can be saved with this
-    function:
-
-    Demand Data: Each column in a table corresponds to a demand type;
-    each row corresponds to a simulation/sample. The header identifies
-    each demand type. The user guide section of the documentation
-    provides more information about the header format. Target need to
-    be specified in the second row of the DataFrame.
-=======
->>>>>>> 032ad927
 
     Parameters
     ----------
@@ -164,26 +152,6 @@
     if filepath is None:
         if log:
             log.msg('Preparing data ...', prepend_timestamp=False)
-<<<<<<< HEAD
-
-    elif log:
-        log.msg(f'Saving data to {filepath}...', prepend_timestamp=False)
-
-    if data is not None:
-        # make sure we do not modify the original data
-        data = data.copy()
-
-        # convert units and add unit information, if needed
-        if units is not None:
-            if unit_conversion_factors is None:
-                raise ValueError(
-                    'When units is not None, '
-                    'unit_conversion_factors must be provided'
-                )
-
-            if log:
-                log.msg('Converting units...', prepend_timestamp=False)
-=======
 
     elif log:
         log.msg(f'Saving data to `{filepath}`...', prepend_timestamp=False)
@@ -205,7 +173,6 @@
                 'When `units` is not None, '
                 '`unit_conversion_factors` must be provided.'
             )
->>>>>>> 032ad927
 
         if log:
             log.msg('Converting units...', prepend_timestamp=False)
@@ -215,18 +182,11 @@
             cols_to_scale = [dt in [float, int] for dt in data.dtypes]
             cols_to_scale = data.columns[cols_to_scale]
 
-<<<<<<< HEAD
-            for unit_name in units.unique():
-                labels = units.loc[units == unit_name].index.values
-
-                unit_factor = 1.0 / unit_conversion_factors[unit_name]
-=======
         labels_to_keep = []
 
         for unit_name in units.unique():
 
             labels = units.loc[units == unit_name].index.values
->>>>>>> 032ad927
 
             unit_factor = 1.0 / unit_conversion_factors[unit_name]
 
@@ -252,17 +212,12 @@
 
         units = units.loc[labels_to_keep].to_frame()
 
-<<<<<<< HEAD
-            if log:
-                log.msg('Unit conversion successful.', prepend_timestamp=False)
-=======
         if orientation == 0:
             data = pd.concat([units.T, data], axis=0)
             data.sort_index(axis=1, inplace=True)
         else:
             data = pd.concat([units, data], axis=1)
             data.sort_index(inplace=True)
->>>>>>> 032ad927
 
         if log:
             log.msg('Unit conversion successful.', prepend_timestamp=False)
@@ -272,22 +227,6 @@
         if isinstance(data.index, pd.MultiIndex):
             data = base.convert_to_SimpleIndex(data)
 
-<<<<<<< HEAD
-        if filepath is not None:
-            filepath = Path(filepath).resolve()
-            if filepath.suffix == '.csv':
-                # save the contents of the DataFrame into a csv
-                data.to_csv(filepath)
-
-                if log:
-                    log.msg('Data successfully saved to file.', prepend_timestamp=False)
-
-            else:
-                raise ValueError(
-                    f'ERROR: Unexpected file type received when trying '
-                    f'to save to csv: {filepath}'
-                )
-=======
         # same thing for the columns
         if isinstance(data.columns, pd.MultiIndex):
             data = base.convert_to_SimpleIndex(data, axis=1)
@@ -302,7 +241,6 @@
 
             if log:
                 log.msg('Data successfully saved to file.', prepend_timestamp=False)
->>>>>>> 032ad927
 
         else:
             raise ValueError(
@@ -312,15 +250,8 @@
 
         return None
 
-<<<<<<< HEAD
-    # at this line, data is None
-    if log:
-        log.msg('WARNING: Data was empty, no file saved.', prepend_timestamp=False)
-    return None
-=======
     # at this line, filepath is None
     return data
->>>>>>> 032ad927
 
 
 def substitute_default_path(data_paths):
@@ -433,18 +364,12 @@
     Raises
     ------
     TypeError
-<<<<<<< HEAD
-        If `data_source` is neither a string nor a DataFrame, a TypeError is raised.
-    ValueError
-        If `unit_conversion_factors` contains keys that do not correspond to any units in the data, a ValueError may be raised during processing.
-=======
         If `data_source` is neither a string nor a DataFrame, a
         TypeError is raised.
     ValueError
         If `unit_conversion_factors` contains keys that do not
         correspond to any units in the data, a ValueError may be
         raised during processing.
->>>>>>> 032ad927
     """
 
     if isinstance(data_source, pd.DataFrame):
@@ -480,13 +405,7 @@
 
             conversion_factors = units.map(
                 lambda unit: (
-<<<<<<< HEAD
                     1.00 if pd.isna(unit) else unit_conversion_factors.get(unit, 1.00)
-=======
-                    1.00
-                    if pd.isna(unit)
-                    else unit_conversion_factors.get(unit, 1.00)
->>>>>>> 032ad927
                 )
             )
 
@@ -567,12 +486,7 @@
 
     if not filepath.is_file():
         raise FileNotFoundError(
-<<<<<<< HEAD
             f"The filepath provided does not point to an existing " f"file: {filepath}"
-=======
-            f"The filepath provided does not point to an existing "
-            f"file: {filepath}"
->>>>>>> 032ad927
         )
 
     if filepath.suffix == '.csv':
