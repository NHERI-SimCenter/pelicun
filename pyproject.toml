--- conflicted
+++ resolved
@@ -5,11 +5,7 @@
 
 [project]
 name = "pelicun"
-<<<<<<< HEAD
 version = "3.8.1"
-=======
-version = "3.9.0.dev0"
->>>>>>> cfac8a4a
 description = "Probabilistic Estimation of Losses, Injuries, and Community resilience Under Natural hazard events"
 readme = "README.md"
 license = {text = "BSD-3-Clause"}
